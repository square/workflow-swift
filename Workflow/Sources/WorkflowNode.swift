/*
 * Copyright 2020 Square Inc.
 *
 * Licensed under the Apache License, Version 2.0 (the "License");
 * you may not use this file except in compliance with the License.
 * You may obtain a copy of the License at
 *
 *     http://www.apache.org/licenses/LICENSE-2.0
 *
 * Unless required by applicable law or agreed to in writing, software
 * distributed under the License is distributed on an "AS IS" BASIS,
 * WITHOUT WARRANTIES OR CONDITIONS OF ANY KIND, either express or implied.
 * See the License for the specific language governing permissions and
 * limitations under the License.
 */

/// Manages a running workflow.
final class WorkflowNode<WorkflowType: Workflow> {
    /// Holds the current state of the workflow
    private var state: WorkflowType.State

    /// Holds the current workflow.
    private(set) var workflow: WorkflowType

    /// An optional `WorkflowObserver` instance
    let observer: WorkflowObserver?

    var onOutput: ((Output) -> Void)?

    /// Manages the children of this workflow, including diffs during/after render passes.
    private let subtreeManager: SubtreeManager

    /// 'Session' metadata associated with this node
    let session: WorkflowSession

    init(
        workflow: WorkflowType,
        key: String = "",
        parentSession: WorkflowSession? = nil,
        observer: WorkflowObserver? = nil
    ) {
        /// Get the initial state
        self.workflow = workflow
        self.observer = observer
        self.session = WorkflowSession(
            workflow: workflow,
            renderKey: key,
            parent: parentSession
        )
        self.subtreeManager = SubtreeManager(
            session: session,
            observer: observer
        )

        self.observer?.sessionDidBegin(session)

        self.state = workflow.makeInitialState()

        self.observer?.workflowDidMakeInitialState(
            workflow,
            initialState: state,
            session: session
        )

        WorkflowLogger.logWorkflowStarted(ref: self)

        subtreeManager.onUpdate = { [weak self] output in
            self?.handle(subtreeOutput: output)
        }
    }

    deinit {
        observer?.sessionDidEnd(session)
        WorkflowLogger.logWorkflowFinished(ref: self)
    }

    /// Handles an event produced by the subtree manager
    private func handle(subtreeOutput: SubtreeManager.Output) {
        let output: Output

        switch subtreeOutput {
<<<<<<< HEAD
        case .update(let event, let source):
            let actionObserverCompletion = observer?.workflowWillApplyAction(
                event,
                workflow: workflow,
                state: state,
                session: session
            )

            /// Apply the update to the current state
            let outputEvent = event.apply(toState: &state)
=======
        case .update(let action, let source):

            /// 'Opens' the existential `any WorkflowAction<WorkflowType>` value
            /// allowing the underlying conformance to be applied to the Workflow's State
            func openAndApply<A: WorkflowAction>(
                _ action: A,
                to state: inout WorkflowType.State
            ) -> WorkflowType.Output? where A.WorkflowType == WorkflowType {
                /// Apply the update to the current state
                action.apply(toState: &state)
            }

            let outputEvent = openAndApply(action, to: &state)
>>>>>>> f9f54948

            /// Finally, we tell the outside world that our state has changed (including an output event if it exists).
            output = Output(
                outputEvent: outputEvent,
                debugInfo: WorkflowUpdateDebugInfo(
                    workflowType: "\(WorkflowType.self)",
                    kind: .didUpdate(source: source)
                )
            )

            actionObserverCompletion?(state, outputEvent)

        case .childDidUpdate(let debugInfo):
            output = Output(
                outputEvent: nil,
                debugInfo: WorkflowUpdateDebugInfo(
                    workflowType: "\(WorkflowType.self)",
                    kind: .childDidUpdate(debugInfo)
                )
            )
        }

        onOutput?(output)
    }

    /// Internal method that forwards the render call through the underlying `subtreeManager`,
    /// and eventually to the client-specified `Workflow` instance.
    /// - Parameter isRootNode: whether or not this is the root node of the tree. Note, this
    /// is currently only used as a hint for the logging infrastructure, and is up to callers to correctly specify.
    /// - Returns: A `Rendering` of appropriate type
    func render(isRootNode: Bool = false) -> WorkflowType.Rendering {
        WorkflowLogger.logWorkflowStartedRendering(ref: self, isRootNode: isRootNode)

        let renderObserverCompletion = observer?.workflowWillRender(
            workflow,
            state: state,
            session: session
        )

        let rendering: WorkflowType.Rendering

        defer {
            renderObserverCompletion?(rendering)

            WorkflowLogger.logWorkflowFinishedRendering(ref: self, isRootNode: isRootNode)
        }

        rendering = subtreeManager.render({ context in
            workflow
                .render(
                    state: state,
                    context: context
                )
        }, workflow: workflow)

        return rendering
    }

    func enableEvents() {
        subtreeManager.enableEvents()
    }

    /// Updates the workflow.
    func update(workflow: WorkflowType) {
        let oldWorkflow = self.workflow

        workflow.workflowDidChange(from: oldWorkflow, state: &state)
        self.workflow = workflow

        observer?.workflowDidChange(
            from: oldWorkflow,
            to: workflow,
            state: state,
            session: session
        )
    }

    func makeDebugSnapshot() -> WorkflowHierarchyDebugSnapshot {
        return WorkflowHierarchyDebugSnapshot(
            workflowType: "\(WorkflowType.self)",
            stateDescription: "\(state)",
            children: subtreeManager.makeDebugSnapshot()
        )
    }
}

extension WorkflowNode {
    struct Output {
        var outputEvent: WorkflowType.Output?
        var debugInfo: WorkflowUpdateDebugInfo
    }
}<|MERGE_RESOLUTION|>--- conflicted
+++ resolved
@@ -79,32 +79,14 @@
         let output: Output
 
         switch subtreeOutput {
-<<<<<<< HEAD
-        case .update(let event, let source):
-            let actionObserverCompletion = observer?.workflowWillApplyAction(
-                event,
-                workflow: workflow,
-                state: state,
-                session: session
-            )
-
-            /// Apply the update to the current state
-            let outputEvent = event.apply(toState: &state)
-=======
         case .update(let action, let source):
-
             /// 'Opens' the existential `any WorkflowAction<WorkflowType>` value
             /// allowing the underlying conformance to be applied to the Workflow's State
-            func openAndApply<A: WorkflowAction>(
-                _ action: A,
-                to state: inout WorkflowType.State
-            ) -> WorkflowType.Output? where A.WorkflowType == WorkflowType {
-                /// Apply the update to the current state
-                action.apply(toState: &state)
-            }
-
-            let outputEvent = openAndApply(action, to: &state)
->>>>>>> f9f54948
+            let outputEvent = openAndApply(
+                action,
+                to: &state,
+                observerInfo: observer.map { ($0, workflow, session) }
+            )
 
             /// Finally, we tell the outside world that our state has changed (including an output event if it exists).
             output = Output(
@@ -115,8 +97,6 @@
                 )
             )
 
-            actionObserverCompletion?(state, outputEvent)
-
         case .childDidUpdate(let debugInfo):
             output = Output(
                 outputEvent: nil,
@@ -196,4 +176,35 @@
         var outputEvent: WorkflowType.Output?
         var debugInfo: WorkflowUpdateDebugInfo
     }
+}
+
+private extension WorkflowNode {
+    /// Applies an appropriate `WorkflowAction` to advance the underlying Workflow `State`
+    /// - Parameters:
+    ///   - action: The `WorkflowAction` to apply
+    ///   - state: The `State` to which the action will be applied
+    ///   - observerInfo: Optional observation info to notify registered `WorkflowObserver`s
+    /// - Returns: An optional `Output` produced by the action application
+    func openAndApply<A: WorkflowAction>(
+        _ action: A,
+        to state: inout WorkflowType.State,
+        observerInfo: (WorkflowObserver, WorkflowType, WorkflowSession)?
+    ) -> WorkflowType.Output? where A.WorkflowType == WorkflowType {
+        let output: WorkflowType.Output?
+
+        let observerCompletion = observerInfo.flatMap { observer, workflow, session in
+            observer.workflowWillApplyAction(
+                action,
+                workflow: workflow,
+                state: state,
+                session: session
+            )
+        }
+        defer { observerCompletion?(state, output) }
+
+        /// Apply the action to the current state
+        output = action.apply(toState: &state)
+
+        return output
+    }
 }