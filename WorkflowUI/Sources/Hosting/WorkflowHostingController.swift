--- conflicted
+++ resolved
@@ -39,7 +39,6 @@
         }
     }
 
-<<<<<<< HEAD
     public init<W: AnyWorkflowConvertible>(
         workflow: W,
         rootViewEnvironment: ViewEnvironment = .empty,
@@ -49,10 +48,6 @@
             workflow: RootWorkflow(workflow),
             observers: observers
         )
-=======
-    public init<W: AnyWorkflowConvertible>(workflow: W, rootViewEnvironment: ViewEnvironment = .empty) where W.Rendering == ScreenType, W.Output == Output {
-        self.workflowHost = WorkflowHost(workflow: RootWorkflow(workflow))
->>>>>>> 3fec0ee5
 
         self.rootViewController = workflowHost
             .rendering
@@ -132,10 +127,7 @@
         return rootViewController.preferredStatusBarUpdateAnimation
     }
 
-<<<<<<< HEAD
     @available(iOS 14.0, *)
-=======
->>>>>>> 3fec0ee5
     override public var childViewControllerForPointerLock: UIViewController? {
         return rootViewController
     }
@@ -171,28 +163,13 @@
 
     init<W: AnyWorkflowConvertible>(_ wrapped: W) where W.Rendering == Rendering, W.Output == Output {
         self.wrapped = wrapped.asAnyWorkflow()
-<<<<<<< HEAD
     }
 
     func render(state: State, context: RenderContext<RootWorkflow>) -> Rendering {
         return wrapped
             .mapOutput { AnyWorkflowAction(sendingOutput: $0) }
             .rendered(in: context)
-=======
->>>>>>> 3fec0ee5
     }
 }
 
-<<<<<<< HEAD
-@available(*, deprecated, renamed: "WorkflowHostingController")
-public typealias ContainerViewController = WorkflowHostingController
-=======
-    func render(state: State, context: RenderContext<RootWorkflow>) -> Rendering {
-        return wrapped
-            .mapOutput { AnyWorkflowAction(sendingOutput: $0) }
-            .rendered(in: context)
-    }
-}
->>>>>>> 3fec0ee5
-
 #endif